module TestGMRES

using IterativeSolvers
using Test
using LinearMaps
using LinearAlgebra
using Random
using SparseArrays

#GMRES
@testset "GMRES" begin

Random.seed!(1234321)
n = 10

@testset "Matrix{$T}" for T in (Float32, Float64, ComplexF32, ComplexF64)
    A = rand(T, n, n)
    b = rand(T, n)
    F = lu(A)
    reltol = √eps(real(T))

    # Test optimality condition: residual should be non-increasing
    x, history = gmres(A, b, log=true, restart=3, maxiter=10, reltol=reltol);
    @test isa(history, ConvergenceHistory)
    @test all(diff(history[:resnorm]) .<= 0.0)

    # Left exact preconditioner
    x, history = gmres(A, b, Pl=F, maxiter=1, restart=1, reltol=reltol, log=true)
    @test history.isconverged
    @test norm(F \ (A * x - b)) / norm(b) ≤ reltol

    # Right exact preconditioner
    x, history = gmres(A, b, Pl=Identity(), Pr=F, maxiter=1, restart=1, reltol=reltol, log=true)
    @test history.isconverged
    @test norm(A * x - b) / norm(b) ≤ reltol
end

@testset "SparseMatrixCSC{$T, $Ti}" for T in (Float64, ComplexF64), Ti in (Int64, Int32)
    A = sprand(T, n, n, 0.5) + I
    b = rand(T, n)
    F = lu(A)
    reltol = √eps(real(T))

    # Test optimality condition: residual should be non-increasing
    x, history = gmres(A, b, log = true, restart = 3, maxiter = 10);
    @test all(diff(history[:resnorm]) .<= 0.0)

    # Left exact preconditioner
    x, history = gmres(A, b, Pl=F, maxiter=1, restart=1, log=true)
    @test history.isconverged
    @test norm(F \ (A * x - b)) / norm(b) ≤ reltol

    # Right exact preconditioner
    x, history = gmres(A, b, Pl = Identity(), Pr=F, maxiter=1, restart=1, log=true)
    @test history.isconverged
    @test norm(A * x - b) / norm(b) ≤ reltol
end

@testset "Linear operator defined as a function" begin
    A = LinearMap(cumsum!, 100; ismutating=true)
    b = rand(100)
    reltol = 1e-5

    x = gmres(A, b; reltol=reltol, maxiter=2000)
    @test norm(A * x - b) / norm(b) ≤ reltol
end

@testset "Off-diagonal in hessenberg matrix exactly zero" begin
    A = Matrix(1.0I, 2, 2)
    b = [1.0, 2.2]
    x = gmres(A, b)
    @test all(x .== b)
end
<<<<<<< HEAD
end

end # module
=======

@testset "Termination criterion" begin
    for T in (Float32, Float64, ComplexF32, ComplexF64)
        A = T[ 2 -1  0
              -1  2 -1
               0 -1  2]
        n = size(A, 2)
        b = ones(T, n)
        x0 = A \ b
        perturbation = 10 * sqrt(eps(real(T))) * T[(-1)^i for i in 1:n]

        # If the initial residual is small and a small relative tolerance is used,
        # many iterations are necessary
        x = x0 + perturbation
        initial_residual = norm(A * x - b)
        x, ch = gmres!(x, A, b, log=true)
        @test 2 ≤ niters(ch) ≤ n

        # If the initial residual is small and a large absolute tolerance is used,
        # no iterations are necessary
        x = x0 + perturbation
        initial_residual = norm(A * x - b)
        x, ch = gmres!(x, A, b, abstol=2*initial_residual, reltol=zero(real(T)), log=true)
        @test niters(ch) == 0
    end
end
end
>>>>>>> c0a9e443
<|MERGE_RESOLUTION|>--- conflicted
+++ resolved
@@ -71,11 +71,6 @@
     x = gmres(A, b)
     @test all(x .== b)
 end
-<<<<<<< HEAD
-end
-
-end # module
-=======
 
 @testset "Termination criterion" begin
     for T in (Float32, Float64, ComplexF32, ComplexF64)
@@ -103,4 +98,5 @@
     end
 end
 end
->>>>>>> c0a9e443
+
+end # module